<?xml version="1.0" encoding="UTF-8"?>
<!--
  ~ Copyright 2013 The OSGL HTTP Project
  ~
  ~ The OSGL HTTP Project licenses this file to you under the Apache License,
  ~ version 2.0 (the "License"); you may not use this file except in compliance
  ~ with the License. You may obtain a copy of the License at:
  ~
  ~   http://www.apache.org/licenses/LICENSE-2.0
  ~
  ~ Unless required by applicable law or agreed to in writing, software
  ~ distributed under the License is distributed on an "AS IS" BASIS, WITHOUT
  ~ WARRANTIES OR CONDITIONS OF ANY KIND, either express or implied. See the
  ~ License for the specific language governing permissions and limitations
  ~ under the License.
  -->
<!-- history
1.1.3
- Deprecate H.Status.UNAVAILABLE_FOR_LEGAL_REASON to H.Status.UNAVAILABLE_FOR_LEGAL_REASONS

1.1.2
- #7 Support unknown HTTP method

1.1.1
- #4 Define http status int constant

1.0.6
- #5 `H.Response.writeBinary` shall close the outputstream

1.0.5
- #3 `H.Method.actionMethod()` shall include `H.Method.Patch`

1.0.4
- #2 `H.Session` and `H.Flash` shall implement `hashCode()` and `equals()` method

1.0.3
- Decouple the osgl-storage dependency by making it provided scope

1.0.2
- Take out version range. See https://issues.apache.org/jira/browse/MNG-3092

1.0.1
- #1 H.Rquest.fullUrl() shall not output `80` when sending to port `80`

1.0.0
- baseline from 0.5

0.5.0-SNAPSHOT
- update tool to 0.10.0
- update storage to 0.8.0
- update cache to 0.5.0
- add H.MediaType enum

0.4.0-SNAPSHOT
- add H.Response.writeBinary(ISObject) API

0.3.4-SNAPSHOT
- update HttpConfig cache service relevant API

0.3.3-SNAPSHOT
- update osgl-storage to 0.7.3-SNAPSHOT

0.3.1-SNAPSHOT
- Add secure configuration to HttpConfig
- Add H.Response.prepareDownload(String, String) method
- Add H.Format.isText() method
- Add H.Request.referer() and H.Request.referrer() methods

0.3.0-SNAPSHOT
- update to osgl-tool 0.9
- allow parsing remote address aggressively
- Add H.Format.CSS and H.Format.JAVASCRIPT content type

0.2.5-SNAPSHOT
- update osgl-tool to 0.7.1-SNAPSHOT

0.2.4-SNAPSHOT
- H.Session.getId() should try to pull from data map before generating new one
- H.Request.format() now renamed to H.Request.accept()
- H.Request.contentType() now return H.Format type
- H.Status now implemented with class instead of enum. And it allows to create non-standard http status instance
- H.Format now implemented with class instead of enum. And it allows to create custom http format instances
- H.Cookie, H.Session, H.Status, H.Format now implement Serializable interface

0.2.3-SNAPSHOT
- Fix issue in getting expires() on H.Cookie when maxAge is less than zero

0.2.2-SNAPSHOT
- Remove threadlocal from cookie operations on Request
- Add accept(Format) method to H.Request to allow set a accept to request

0.2.1-SNAPSHOT
- add FOUND_AJAX(278) as new http status
- KV as abstract class for Session and Flash

0.2-SNAPSHOT
- upgrade to osgl-tool 0.4-SNAPSHOT
- H.Request param now support multiple param values
- Binding now take H.Request instead of Map<String, String[]> as parameter source
- Add more methods to H.Response and H.Cookie

0.1-SNAPSHOT
- base version when history log started

-->
<project xmlns="http://maven.apache.org/POM/4.0.0" xmlns:xsi="http://www.w3.org/2001/XMLSchema-instance" xsi:schemaLocation="http://maven.apache.org/POM/4.0.0 http://maven.apache.org/maven-v4_0_0.xsd">

    <modelVersion>4.0.0</modelVersion>

    <groupId>org.osgl</groupId>
    <artifactId>osgl-http</artifactId>
    <packaging>jar</packaging>
<<<<<<< HEAD
    <version>1.2.0-SNAPSHOT</version>
=======
    <version>1.1.4-SNAPSHOT</version>
>>>>>>> 8f2d8a28

    <name>OSGL HTTP</name>
    <description>Utilities for HTTP</description>
    <url>http://osgl-http.osgl.org/</url>

    <parent>
        <groupId>org.sonatype.oss</groupId>
        <artifactId>oss-parent</artifactId>
        <version>7</version>
    </parent>

    <scm>
        <connection>scm:git:git://github.com/osglworks/java-http.git</connection>
        <developerConnection>scm:git:git@github.com:osglworks/java-http.git</developerConnection>
        <url>git://github.com/osglworks/java-http.git</url>
    </scm>

    <properties>
        <project.build.sourceEncoding>UTF-8</project.build.sourceEncoding>
        <project.reporting.outputEncoding>UTF-8</project.reporting.outputEncoding>

        <maven.test.skip>false</maven.test.skip>
        <osgl-storage.version>1.2.0</osgl-storage.version>
        <osgl-cache.version>1.0.2</osgl-cache.version>
        <servlet.version>2.5</servlet.version>
    </properties>

    <licenses>
        <license>
            <name>The Apache Software License, Version 2.0</name>
            <url>http://www.apache.org/licenses/LICENSE-2.0.txt</url>
            <distribution>repo</distribution>
        </license>
    </licenses>

    <build>
        <resources>
            <resource>
                <directory>src/main/resources</directory>
                <filtering>true</filtering>
            </resource>
        </resources>

        <pluginManagement>
            <plugins>
                <plugin>
                    <groupId>org.apache.maven.plugins</groupId>
                    <artifactId>maven-compiler-plugin</artifactId>
                    <version>3.3</version>
                    <configuration>
                        <source>1.7</source>
                        <target>1.7</target>
                    </configuration>
                </plugin>
                <plugin>
                    <groupId>org.apache.maven.plugins</groupId>
                    <artifactId>maven-source-plugin</artifactId>
                    <version>2.1.2</version>
                    <configuration>
                        <includePom>true</includePom>
                    </configuration>
                </plugin>
            </plugins>
        </pluginManagement>
    </build>

    <dependencies>

        <dependency>
            <groupId>junit</groupId>
            <artifactId>junit</artifactId>
            <version>4.10</version>
            <scope>test</scope>
        </dependency>
        
        <dependency>
            <groupId>com.carrotsearch</groupId>
            <artifactId>junit-benchmarks</artifactId>
            <version>0.7.2</version>
            <scope>test</scope>
        </dependency>

        <dependency>
            <groupId>org.osgl</groupId>
            <artifactId>osgl-storage</artifactId>
            <version>${osgl-storage.version}</version>
            <scope>provided</scope>
        </dependency>

        <dependency>
            <groupId>org.osgl</groupId>
            <artifactId>osgl-cache</artifactId>
            <version>${osgl-cache.version}</version>
        </dependency>

        <dependency>
            <groupId>javax.servlet</groupId>
            <artifactId>servlet-api</artifactId>
            <version>${servlet.version}</version>
            <scope>provided</scope>
        </dependency>

    </dependencies>

    <profiles>
        <profile>
            <id>dist</id>
            <build>
                <plugins>
                    <plugin>
                        <groupId>org.apache.maven.plugins</groupId>
                        <artifactId>maven-assembly-plugin</artifactId>
                        <version>2.2</version>
                        <configuration>
                            <descriptors>
                                <descriptor>${basedir}/assembly-dist.xml</descriptor>
                            </descriptors>
                            <tarLongFileMode>gnu</tarLongFileMode>
                        </configuration>
                        <executions>
                            <execution>
                                <id>make-assembly</id>
                                <phase>package</phase>
                                <goals>
                                    <goal>single</goal>
                                </goals>
                                <configuration>
                                    <descriptors>
                                        <descriptor>${basedir}/assembly-dist.xml</descriptor>
                                    </descriptors>
                                </configuration>
                            </execution>
                        </executions>
                    </plugin>
                    <plugin>
                        <groupId>org.apache.maven.plugins</groupId>
                        <artifactId>maven-javadoc-plugin</artifactId>
                        <version>2.9</version>
                        <configuration>
                            <stylesheetfile>src/etc/javadoc.css</stylesheetfile>
                            <quiet />
                        </configuration>
                        <executions>
                            <execution>
                                <id>gen-javadoc</id>
                                <phase>prepare-package</phase>
                                <goals>
                                    <goal>javadoc</goal>
                                </goals>
                            </execution>
                            <execution>
                                <id>attach-javadocs</id>
                                <goals>
                                    <goal>jar</goal>
                                </goals>
                            </execution>
                        </executions>
                    </plugin>
                    <plugin>
                        <groupId>org.apache.maven.plugins</groupId>
                        <artifactId>maven-source-plugin</artifactId>
                        <executions>
                            <execution>
                                <id>attach-sources</id>
                                <goals>
                                    <goal>jar</goal>
                                </goals>
                            </execution>
                        </executions>
                    </plugin>
                    <plugin>
                        <groupId>com.mycila.maven-license-plugin</groupId>
                        <artifactId>maven-license-plugin</artifactId>
                        <configuration>
                            <header>src/etc/header.txt</header>
                        </configuration>
                    </plugin>
                </plugins>
            </build>
        </profile>
    </profiles>

</project><|MERGE_RESOLUTION|>--- conflicted
+++ resolved
@@ -110,11 +110,7 @@
     <groupId>org.osgl</groupId>
     <artifactId>osgl-http</artifactId>
     <packaging>jar</packaging>
-<<<<<<< HEAD
     <version>1.2.0-SNAPSHOT</version>
-=======
-    <version>1.1.4-SNAPSHOT</version>
->>>>>>> 8f2d8a28
 
     <name>OSGL HTTP</name>
     <description>Utilities for HTTP</description>
