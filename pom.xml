--- conflicted
+++ resolved
@@ -15,100 +15,6 @@
   ~ under the License.
   -->
 <!-- history
-<<<<<<< HEAD
-2.0.0
-* #9 Add `H.Context` interface
-* #8 Add methods to `H.Response` to accept `H.Header` type parameter
-* #6 Add HTTP client support
-
-1.1.3
-- Deprecate H.Status.UNAVAILABLE_FOR_LEGAL_REASON to H.Status.UNAVAILABLE_FOR_LEGAL_REASONS
-
-1.1.2
-- #7 Support unknown HTTP method
-
-1.1.1
-- #4 Define http status int constant
-
-1.0.6
-- #5 `H.Response.writeBinary` shall close the outputstream
-
-1.0.5
-- #3 `H.Method.actionMethod()` shall include `H.Method.Patch`
-
-1.0.4
-- #2 `H.Session` and `H.Flash` shall implement `hashCode()` and `equals()` method
-
-1.0.3
-- Decouple the osgl-storage dependency by making it provided scope
-
-1.0.2
-- Take out version range. See https://issues.apache.org/jira/browse/MNG-3092
-
-1.0.1
-- #1 H.Rquest.fullUrl() shall not output `80` when sending to port `80`
-
-1.0.0
-- baseline from 0.5
-
-0.5.0-SNAPSHOT
-- update tool to 0.10.0
-- update storage to 0.8.0
-- update cache to 0.5.0
-- add H.MediaType enum
-
-0.4.0-SNAPSHOT
-- add H.Response.writeBinary(ISObject) API
-
-0.3.4-SNAPSHOT
-- update HttpConfig cache service relevant API
-
-0.3.3-SNAPSHOT
-- update osgl-storage to 0.7.3-SNAPSHOT
-
-0.3.1-SNAPSHOT
-- Add secure configuration to HttpConfig
-- Add H.Response.prepareDownload(String, String) method
-- Add H.Format.isText() method
-- Add H.Request.referer() and H.Request.referrer() methods
-
-0.3.0-SNAPSHOT
-- update to osgl-tool 0.9
-- allow parsing remote address aggressively
-- Add H.Format.CSS and H.Format.JAVASCRIPT content type
-
-0.2.5-SNAPSHOT
-- update osgl-tool to 0.7.1-SNAPSHOT
-
-0.2.4-SNAPSHOT
-- H.Session.getId() should try to pull from data map before generating new one
-- H.Request.format() now renamed to H.Request.accept()
-- H.Request.contentType() now return H.Format type
-- H.Status now implemented with class instead of enum. And it allows to create non-standard http status instance
-- H.Format now implemented with class instead of enum. And it allows to create custom http format instances
-- H.Cookie, H.Session, H.Status, H.Format now implement Serializable interface
-
-0.2.3-SNAPSHOT
-- Fix issue in getting expires() on H.Cookie when maxAge is less than zero
-
-0.2.2-SNAPSHOT
-- Remove threadlocal from cookie operations on Request
-- Add accept(Format) method to H.Request to allow set a accept to request
-
-0.2.1-SNAPSHOT
-- add FOUND_AJAX(278) as new http status
-- KV as abstract class for Session and Flash
-
-0.2-SNAPSHOT
-- upgrade to osgl-tool 0.4-SNAPSHOT
-- H.Request param now support multiple param values
-- Binding now take H.Request instead of Map<String, String[]> as parameter source
-- Add more methods to H.Response and H.Cookie
-
-0.1-SNAPSHOT
-- base version when history log started
-=======
->>>>>>> ba13909c
 
 -->
 <project xmlns="http://maven.apache.org/POM/4.0.0" xmlns:xsi="http://www.w3.org/2001/XMLSchema-instance" xsi:schemaLocation="http://maven.apache.org/POM/4.0.0 http://maven.apache.org/maven-v4_0_0.xsd">
@@ -117,11 +23,7 @@
 
     <artifactId>osgl-http</artifactId>
     <packaging>jar</packaging>
-<<<<<<< HEAD
-    <version>2.0.0-SNAPSHOT</version>
-=======
     <version>1.11.0-SNAPSHOT</version>
->>>>>>> ba13909c
 
     <name>OSGL HTTP</name>
     <description>Utilities for HTTP</description>
