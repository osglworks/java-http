--- conflicted
+++ resolved
@@ -4320,8 +4320,6 @@
             return me();
         }
 
-<<<<<<< HEAD
-=======
         /**
          * Get the status code of this response.
          *
@@ -4332,7 +4330,6 @@
          */
         public abstract int statusCode();
 
->>>>>>> ba13909c
         /**
          * Adds a response header with the given name and value.
          * This method allows response headers to have multiple values.
